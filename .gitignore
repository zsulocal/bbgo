# Created by .ignore support plugin (hsz.mobi)
### Go template
# Binaries for programs and plugins
*.exe
*.exe~
*.dll
*.so
*.dylib

# Test binary, built with `go test -c`
*.test

# Output of the go coverage tool, specifically when used with LiteIDE
*.out

.idea

# Dependency directories (remove the comment below to include it)
# vendor/
/.mod
/_mod

/.env.local
/.env.*.local

.DS_Store

/build
/dist
/bbgow*

/config/bbgo.yaml

/pkg/server/assets.go

<<<<<<< HEAD
bbgo.sqlite3
=======
node_modules
>>>>>>> 0cf72de2
<|MERGE_RESOLUTION|>--- conflicted
+++ resolved
@@ -33,8 +33,5 @@
 
 /pkg/server/assets.go
 
-<<<<<<< HEAD
 bbgo.sqlite3
-=======
 node_modules
->>>>>>> 0cf72de2
